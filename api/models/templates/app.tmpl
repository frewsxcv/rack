{{ define "app" }}
  {
    "AWSTemplateFormatVersion" : "2010-09-09",
    "Conditions": {
      {{ template "balancer-conditions" .Manifest }}
      {{ template "process-conditions" .Manifest }}
      {{ template "registry-conditions" .Manifest }}
      "Private": { "Fn::Equals": [ { "Ref": "Private" }, "Yes" ] },
      "BlankSecurityGroup" : {"Fn::Equals" : [{"Ref" : "SecurityGroup"}, ""]}
    },
    "Parameters" : {
      {{ template "balancer-params" .Manifest }}
      {{ template "process-params" .Manifest }}

      "Cluster": {
        "Type" : "String",
        "Default" : "",
        "Description" : ""
      },
      "DeploymentMaximum": {
        "Type": "Number",
        "Default": "200",
        "Description": "Maximum percentage of processes to keep running while deploying"
      },
      "DeploymentMinimum": {
        "Type": "Number",
        "Default": "100",
        "Description": "Minimum percentage of processes to keep running while deploying"
      },
      "Environment": {
        "Type": "String",
        "Default": "",
        "Description": ""
      },
      "Key": {
        "Type": "String",
        "Default": "",
        "Description": ""
      },
      "Private": {
        "Type": "String",
        "Description": "Create internal load balancers in private subnets",
        "Default": "No",
        "AllowedValues": [ "Yes", "No" ]
      },
      "Release": {
        "Type" : "String",
        "Default" : "",
        "Description" : ""
      },
      "Repository": {
        "Type" : "String",
        "Default" : "",
        "Description" : "Source code repository"
      },
      "SecurityGroup": {
        "Type" : "String",
        "Default" : "",
        "Description" : "The Load balancer security group for this app"
      },
      "Subnets": {
        "Type" : "List<AWS::EC2::Subnet::Id>",
        "Default" : "",
        "Description" : "VPC subnets for this app"
      },
      "SubnetsPrivate": {
        "Type" : "List<AWS::EC2::Subnet::Id>",
        "Default" : "",
        "Description" : "VPC private subnets for this app"
      },
      "Version": {
        "Description": "(REQUIRED) Lambda CustomTopic Handler Release Version",
        "MinLength" : "1",
        "Type": "String"
      },
      "VPC": {
        "Type" : "AWS::EC2::VPC::Id",
        "Default" : "",
        "Description" : "VPC for this app"
      },
      "VPCCIDR": {
        "Type" : "String",
        "Default" : "",
        "Description" : "VPC CIDR for this app"
      }
    },
    "Mappings": {
      "PortProtocol": {
        "http": { "ListenerProtocol": "HTTP", "InstanceProtocol": "HTTP", "SecureInstanceProtocol": "HTTPS" },
        "https": { "ListenerProtocol": "HTTPS", "InstanceProtocol": "HTTP", "SecureInstanceProtocol": "HTTPS"  },
        "tcp": { "ListenerProtocol": "TCP", "InstanceProtocol": "TCP", "SecureInstanceProtocol": "SSL"  },
        "tls": { "ListenerProtocol": "SSL", "InstanceProtocol": "TCP", "SecureInstanceProtocol": "SSL"   }
      }
    },
    "Resources": {
      "CustomTopicRole": {
        "Type": "AWS::IAM::Role",
        "Properties": {
          "AssumeRolePolicyDocument": {
            "Version": "2012-10-17",
            "Statement": [
              {
                "Effect": "Allow",
                "Principal": { "Service": [ "lambda.amazonaws.com" ] },
                "Action": [ "sts:AssumeRole" ]
              }
            ]
          },
          "Path": "/",
          "Policies": [
            {
              "PolicyName": "Administrator",
              "PolicyDocument": {
                "Version": "2012-10-17",
                "Statement": [ { "Effect": "Allow", "Action": "*", "Resource": "*" } ]
              }
            }
          ]
        }
      },
      "CustomTopic": {
        "Type": "AWS::Lambda::Function",
        "Properties": {
          "Code": {
            "S3Bucket": { "Fn::Join": [ "-", [ "convox", { "Ref": "AWS::Region" } ] ] },
            "S3Key": { "Fn::Join": [ "", [ "release/", { "Ref": "Version" }, "/formation.zip" ] ] }
          },
          "Handler": "lambda.external",
          "MemorySize": "128",
          "Role": { "Fn::GetAtt": [ "CustomTopicRole", "Arn" ] },
          "Runtime": "nodejs",
          "Timeout": "30"
        }
      },
      {{ template "balancer-resources" . }}
      {{ template "cronjob-resources" . }}
      {{ template "process-resources" .Manifest }}
      {{ template "process-services" .Manifest }}
      {{ template "registry-resources" .Manifest }}

      {{ template "security" }}
      {{ template "state" }}
    },
    "Outputs": {
      {{ template "balancer-outputs" .}}
      {{ template "process-outputs" .Manifest }}
      {{ template "registry-outputs" .Manifest }}

      "Settings": {
        "Value": { "Ref": "Settings" }
      }
    }
  }
{{ end }}

{{ define "process-conditions" }}
  {{ range $k := .EntryNames }}
    "Blank{{ upper $k }}Service": { "Fn::Equals": [ "", "" ] },
    "Enabled{{ upper $k }}": { "Fn::Not": [{ "Fn::Equals": [ { "Fn::Select": [ 0, { "Ref": "{{ upper $k }}Formation" } ] }, "-1" ] }] },
  {{ end }}
{{ end }}

{{ define "process-params" }}
  {{ range $e := .EntryNames }}
    "{{ upper $e }}Formation": {
      "Type": "CommaDelimitedList",
      "Default": "1,0,256",
      "Description": "Number of processes to run, CPU units to reserve, and MB of RAM to reserve"
    },
  {{ end }}
{{ end }}

{{ define "process-outputs" }}
  "LogGroup": {
    "Value": { "Ref": "LogGroup" }
  },
{{ end }}

{{ define "process-resources" }}
  "LogGroup": {
    "Type": "AWS::Logs::LogGroup"
  },
{{ end }}

{{ define "process-services" }}
  {{ $manifest := . }}
  {{ if .HasProcesses }}
    {{ range $e := .Services }}
      "{{ upper $e.Name }}ECSTaskDefinition": {
        "DependsOn": ["CustomTopic", "ServiceRole"],
        "Type": "Custom::ECSTaskDefinition",
        "Version": "1.0",
        "Properties": {
          "ServiceToken": { "Fn::GetAtt": [ "CustomTopic", "Arn" ] },
          "Name": { "Fn::Join": [ "-", [ { "Ref": "AWS::StackName" }, "{{ $e.Name }}" ] ] },
          "Release": { "Ref": "Release" },
          "Environment": { "Ref": "Environment" },
          "Key": { "Ref": "Key" },
          "Tasks": [ {{ template "entry_task" . }} ]
        }
      },
      "{{ upper $e.Name }}ECSService": {
        "Condition": "Enabled{{ upper $e.Name }}",
        "DependsOn": [
          {{ if $e.HasBalancer }}
            "{{ $manifest.BalancerResourceName $e.Name }}",
          {{ end }}
          "CustomTopic",
          "ServiceRole"
         ],
        "Type": "Custom::ECSService",
        "Version": "1.0",
        "Properties": {
          "ServiceToken": { "Fn::GetAtt": [ "CustomTopic", "Arn" ] },
          "Cluster": { "Ref": "Cluster" },
          "DesiredCount": { "Fn::Select": [ 0, { "Ref": "{{ upper $e.Name }}Formation" } ] },
          "Name": { "Fn::Join": [ "-", [ { "Ref": "AWS::StackName" }, "{{ $e.Name }}" ] ] },
          "TaskDefinition": { "Ref": "{{ upper $e.Name }}ECSTaskDefinition" },
          "Role": { "Ref": "ServiceRole" },
          "DeploymentMinimumPercent": { "Ref": "DeploymentMinimum" },
          "DeploymentMaximumPercent": { "Ref": "DeploymentMaximum" },
          "LoadBalancers": [
            {{ range $e.Ports }}
              { "Fn::Join": [ ":", [ { "Ref": "{{ $manifest.BalancerResourceName $e.Name }}" }, "{{ $e.Name }}", "{{ .Container }}" ] ] },
            {{ end }}
            { "Ref": "AWS::NoValue" }
          ]
        }
      },
    {{ end }}
  {{ end }}
{{ end }}

{{ define "balancer-conditions" }}
  {{ range .Balancers }}
    {{ $balancer := . }}
    {{ range .PortMappings }}
      "Balancer{{ upper $balancer.ProcessName }}Port{{ .Balancer }}Proxy": {
        "Fn::Equals": [ { "Ref": "{{ upper $balancer.ProcessName }}Port{{ .Balancer }}Proxy" }, "Yes" ]
      },
      "Balancer{{ upper $balancer.ProcessName }}Port{{ .Balancer }}Secure": {
        "Fn::Equals": [ { "Ref": "{{ upper $balancer.ProcessName }}Port{{ .Balancer }}Secure" }, "Yes" ]
      },
    {{ end }}
  {{ end }}
{{ end }}

{{ define "balancer-params" }}
  {{ range .Balancers }}
    {{ $balancer := . }}
    {{ range .PortMappings }}
      "{{ upper $balancer.ProcessName }}Port{{ .Balancer }}Balancer": {
        "Type" : "String",
        "Default" : "{{ .Balancer }}",
        "Description" : ""
      },
      "{{ upper $balancer.ProcessName }}Port{{ .Balancer }}Certificate": {
        "Type" : "String",
        "Default" : "",
        "Description" : ""
      },
      "{{ upper $balancer.ProcessName }}Port{{ .Balancer }}Host": {
        "Type" : "String",
        "Default" : "{{ index $balancer.Randoms (itoa .Balancer) }}",
        "Description" : ""
      },
      "{{ upper $balancer.ProcessName }}Port{{ .Balancer }}Secure": {
        "Type" : "String",
        "Default" : "No",
        "Description" : "",
        "AllowedValues": [ "Yes", "No" ]
      },
      "{{ upper $balancer.ProcessName }}Port{{ .Balancer }}Protocol": {
        "Type" : "String",
        "Default" : "tls",
        "Description" : "",
        "AllowedValues": [ "http", "https", "tcp", "tls" ]
      },
      "{{ upper $balancer.ProcessName }}Port{{ .Balancer }}Proxy": {
        "Type" : "String",
        "Default" : "No",
        "Description" : "",
        "AllowedValues": [ "Yes", "No" ]
      },
    {{ end }}
  {{ end }}
{{ end }}

{{ define "balancer-outputs" }}
  {{ $app := .App }}
  {{ range .Manifest.Balancers }}
    {{ $balancer := . }}
    "Balancer{{ upper .ProcessName }}Host": {
      "Condition": "Enabled{{ upper .ProcessName }}",
      "Value": { "Fn::GetAtt": [ "{{ .ResourceName }}", "DNSName" ] }
    },
    {{ range .PortMappings }}
      "{{ upper $balancer.ProcessName }}Port{{ .Balancer }}Balancer": {
        "Condition": "Enabled{{ upper $balancer.ProcessName }}",
        "Value": { "Ref": "{{ upper $balancer.ProcessName }}Port{{ .Balancer }}Balancer" }
      },
      "{{ upper $balancer.ProcessName }}Port{{ .Balancer }}BalancerName": {
        "Condition": "Enabled{{ upper $balancer.ProcessName }}",
        "Value": {{ $balancer.LoadBalancerName true $app.Name }}
      },
    {{ end }}
  {{ end }}
{{ end }}

{{ define "balancer-resources" }}
  {{ $app := .App }}
  {{ range .Manifest.Balancers }}
    {{ $balancer := . }}
    "{{ .ResourceName }}SecurityGroup": {
      "Condition": "Enabled{{ upper $balancer.ProcessName }}",
      "Type": "AWS::EC2::SecurityGroup",
      "Properties": {
        "GroupDescription": { "Fn::Join": [ " ", [ { "Ref": "AWS::StackName" }, "-balancer" ] ] },
        "SecurityGroupIngress": [
          {{ range .PortMappings }}
            {
              {{ if .External }}
              "CidrIp": "0.0.0.0/0",
              {{ else }}
              "CidrIp": { "Ref": "VPCCIDR" },
              {{ end }}
              "IpProtocol": "tcp",
              "FromPort": { "Ref": "{{ upper $balancer.ProcessName }}Port{{ .Balancer }}Balancer" },
              "ToPort": { "Ref": "{{ upper $balancer.ProcessName }}Port{{ .Balancer }}Balancer" }
            },
          {{ end }}
          { "Ref": "AWS::NoValue" }
        ],
        "VpcId": { "Ref": "VPC" }
      }
    },
    "{{ .ResourceName }}": {
      "Type": "AWS::ElasticLoadBalancing::LoadBalancer",
      "Condition": "Enabled{{ upper .ProcessName }}",
      "DependsOn": [ "{{ .ResourceName }}SecurityGroup" ],
      "Properties": {
        {{ if eq .Scheme "internal" }}
          "Scheme": "{{ .Scheme }}",
          "Subnets": { "Fn::If": [ "Private",
            { "Ref": "SubnetsPrivate" },
            { "Ref": "Subnets" }
          ] },
        {{ else }}
          "Subnets": { "Ref": "Subnets" },
        {{ end }}
        "ConnectionDrainingPolicy": { "Enabled": true, "Timeout": 60 },
        "ConnectionSettings": { "IdleTimeout": 3600 },
        "CrossZone": true,
        "HealthCheck": {
          "HealthyThreshold": "2",
          "Interval": 5,
          "Target": { "Fn::Join": [ ":", [ "TCP", { "Ref": "{{ upper .ProcessName }}Port{{ .FirstPort }}Host" } ] ] },
          "Timeout": 3,
          "UnhealthyThreshold": "2"
        },
        "Listeners": [
          {{ range .PortMappings }}
            { "Fn::If": [ "Balancer{{ upper $balancer.ProcessName }}Port{{ .Balancer }}Secure",
              {
                "Protocol": { "Fn::FindInMap": [ "PortProtocol", { "Ref": "{{ upper $balancer.ProcessName }}Port{{ .Balancer }}Protocol" }, "ListenerProtocol" ] },
                "LoadBalancerPort": { "Ref": "{{ upper $balancer.ProcessName }}Port{{ .Balancer }}Balancer" },
                "InstanceProtocol": { "Fn::FindInMap": [ "PortProtocol", { "Ref": "{{ upper $balancer.ProcessName }}Port{{ .Balancer }}Protocol" }, "SecureInstanceProtocol" ] },
                "InstancePort": { "Ref": "{{ upper $balancer.ProcessName }}Port{{ .Balancer }}Host" },
                "SSLCertificateId": { "Ref": "{{ upper $balancer.ProcessName }}Port{{ .Balancer }}Certificate" }
              },
              {
                "Protocol": { "Fn::FindInMap": [ "PortProtocol", { "Ref": "{{ upper $balancer.ProcessName }}Port{{ .Balancer }}Protocol" }, "ListenerProtocol" ] },
                "LoadBalancerPort": { "Ref": "{{ upper $balancer.ProcessName }}Port{{ .Balancer }}Balancer" },
                "InstanceProtocol": { "Fn::FindInMap": [ "PortProtocol", { "Ref": "{{ upper $balancer.ProcessName }}Port{{ .Balancer }}Protocol" }, "InstanceProtocol" ] },
                "InstancePort": { "Ref": "{{ upper $balancer.ProcessName }}Port{{ .Balancer }}Host" },
                "SSLCertificateId": { "Ref": "{{ upper $balancer.ProcessName }}Port{{ .Balancer }}Certificate" }
              }
            ] },
          {{ end }}
          { "Ref": "AWS::NoValue" }
        ],
        "Policies": [
          {{ range .PortMappings }}
            { "Fn::If": [ "Balancer{{ upper $balancer.ProcessName }}Port{{ .Balancer }}Proxy",
              {
                "PolicyName": "EnableProxyProtocol",
                "PolicyType": "ProxyProtocolPolicyType",
                "Attributes": [{
                    "Name": "ProxyProtocol",
                    "Value": "true"
                }],
                "InstancePorts": [{ "Ref": "{{ upper $balancer.ProcessName }}Port{{ .Balancer }}Host" }]
              },
              { "Ref": "AWS::NoValue" }
            ] },
          {{ end }}
          { "Ref": "AWS::NoValue" }
        ],
        "LBCookieStickinessPolicy": [{ "PolicyName": "affinity" }],
        "LoadBalancerName": {{ .LoadBalancerName true $app.Name }},
        "SecurityGroups" : [{ "Fn::If" : [
	    "BlankSecurityGroup",
	    {"Ref" : "{{ .ResourceName }}SecurityGroup"},
	    {"Ref" : "SecurityGroup"}
        ]}]
      }
    },
  {{ end }}
{{ end }}

{{ define "cronjob-resources" }}
  {{ if .App.CronJobs .Manifest }}
    "CronFunction": {
      "Type": "AWS::Lambda::Function",
      "Properties": {
        "FunctionName": "{{ env "RACK" }}-{{ .App.Name }}-cron",
        "Handler": "index.handler",
        "Role": { "Fn::GetAtt": [ "CustomTopicRole", "Arn" ] },
        "Runtime": "nodejs",
        "Timeout": 10,
        "Code": {
          "ZipFile":  { "Fn::Join": ["\n", [
            "'use strict';",
            "",
            "var https = require('https');",
            "var aws = require('aws-sdk');",
            "var cloudformation = new aws.CloudFormation();",
            "var querystring = require('querystring');",
            "",
            "var params = {",
            "    StackName: '{{ env "RACK" }}'",
            "};",
            "",
            "process.env.NODE_TLS_REJECT_UNAUTHORIZED = '0';",
            "",
            "exports.handler = function(event, context) {",
            "    console.log('REQUEST RECEIVED: ' + JSON.stringify(event));",
            "",
            "    cloudformation.describeStacks(params, function(err, data) {",
            "        if (err) {",
            "            console.log(err);",
            "        } else {",
            "            var dashboard;",
            "            var password;",
            "            var outputs = data.Stacks[0].Outputs;",
            "            var parameters = data.Stacks[0].Parameters;",
            "",
            "            for(var i=0; outputs.length>i; i++) {",
            "                if (outputs[i].OutputKey == 'Dashboard') {",
            "                    dashboard = outputs[i].OutputValue;",
            "                }",
            "            }",
            "",
            "            for(i=0; parameters.length>i; i++) {",
            "                if (parameters[i].ParameterKey == 'Password') {",
            "                    password = parameters[i].ParameterValue;",
            "                }",
            "            }",
            "",
            "            var options = {",
            "                host: dashboard,",
            "                port: 443,",
            "                path: '/apps/' + event.app + '/processes/' + event.process + '/run',",
            "                method: 'POST',",
            "                headers: {",
            "                    'Accept': 'application/json',",
            "                    'Content-Type': 'application/x-www-form-urlencoded',",
            "                    'User-Agent': 'curl/'",
            "                },",
            "                auth: 'convox:' + password",
            "            };",
            "",
            "            var req = https.request(options, function(res) {",
            "                var body = '';",
            "                console.log('Status:', res.statusCode);",
            "                console.log('Headers:', JSON.stringify(res.headers));",
            "                res.setEncoding('utf8');",
            "                res.on('data', function(chunk) { body += chunk });",
            "                res.on('end', function() {",
            "                    console.log(body);",
            "                    context.done();",
            "                });",
            "            });",
            "",
            "            req.on('error', function(error) {",
            "                console.log('Error:', error);",
            "                context.fail(error);",
            "            });",
            "",
            "            var postData = querystring.stringify({",
            "              'command' : event.command",
            "            });",
            "",
            "            req.write(postData);",
            "            req.end();",
            "        }",
            "    });",
            "};"
          ] ] }
        }
      }
    },
  {{ end }}
  {{ range .App.CronJobs .Manifest }}
    "{{ .ShortName }}Rule": {
      "Type": "AWS::Events::Rule",
      "Properties": {
        "Name": "{{ .LongName }}-schedule",
        "ScheduleExpression": "{{ .Schedule }}",
        "Targets": [{
          "Arn": { "Fn::GetAtt": [ "CronFunction", "Arn" ] },
          "Id": "{{ .LongName }}Target",
          "Input": "{\"app\": \"{{ .AppName }}\", \"process\": \"{{ .Process }}\", \"command\": \"{{ .Command }}\"}"
        }]
      }
    },
    "{{ .ShortName }}LambdaPermission": {
      "Type" : "AWS::Lambda::Permission",
      "Properties" : {
        "Action" : "lambda:InvokeFunction",
        "FunctionName" : { "Fn::GetAtt": [ "CronFunction", "Arn" ] },
        "Principal" : "events.amazonaws.com",
        "SourceArn" : { "Fn::GetAtt": [ "{{ .ShortName }}Rule", "Arn" ] }
      }
    },
  {{ end }}
{{ end }}

{{ define "registry-conditions" }}
  "RegionHasRegistry": {
      "Fn::Or": [
        { "Fn::Equals": [ { "Ref": "AWS::Region" }, "us-east-1" ]},
        { "Fn::Equals": [ { "Ref": "AWS::Region" }, "us-west-2" ]},
        { "Fn::Equals": [ { "Ref": "AWS::Region" }, "eu-west-1" ]}
      ]
  },
{{ end }}

{{ define "registry-resources" }}
  "RegistryRepository": {
    "Type": "Custom::ECRRepository",
    "Condition": "RegionHasRegistry",
    "Version": "1.0",
    "Properties": {
      "ServiceToken": { "Fn::GetAtt": [ "CustomTopic", "Arn" ] },
      "Name": { "Ref": "AWS::StackName" }
    }
  },
{{ end }}

{{ define "registry-outputs" }}
  "RegistryId": {
    "Condition": "RegionHasRegistry",
    "Value": { "Ref": "AWS::AccountId" }
  },
  "RegistryRepository": {
    "Condition": "RegionHasRegistry",
    "Value": { "Fn::GetAtt": [ "RegistryRepository", "RepositoryName" ] }
  },
{{ end }}

{{ define "security" }}
  "ServiceRole": {
    "Type": "AWS::IAM::Role",
    "Properties": {
      "AssumeRolePolicyDocument": {
        "Statement": [
          {
            "Action": [
              "sts:AssumeRole"
            ],
            "Effect": "Allow",
            "Principal": {
              "Service": [
                "ecs.amazonaws.com"
              ]
            }
          }
        ],
        "Version": "2012-10-17"
      },
      "Path": "/",
      "Policies": [
        {
          "PolicyName": "ServiceRole",
          "PolicyDocument": {
            "Statement": [
              {
                "Effect": "Allow",
                "Action": [
                  "elasticloadbalancing:Describe*",
                  "elasticloadbalancing:DeregisterInstancesFromLoadBalancer",
                  "elasticloadbalancing:RegisterInstancesWithLoadBalancer",
                  "ec2:Describe*",
                  "ec2:AuthorizeSecurityGroupIngress"
                ],
                "Resource": [
                  "*"
                ]
              }
            ]
          }
        }
      ]
    }
  },
{{ end }}

{{ define "entry_task" }}
{{ $e := . }}
{ "Fn::If": [ "Blank{{ upper .Name }}Service",
  {
    "Name": "{{ .Name }}",
    "Image": "{{ .Image }}",
    "Command": [
      {{ range $index, $element := .Command}}
          {{if $index}},{{else}}{{end}}
          "{{$element}}"
      {{end}}
      ],
    "Cpu": { "Fn::Select": [ 1, { "Ref": "{{ upper .Name }}Formation" } ] },
    "Memory": { "Fn::Select": [ 2, { "Ref": "{{ upper .Name }}Formation" } ] },
    "Environment": {
      {{ range $key, $value := .Environment }}
        "{{ $key }}": {{ value $value }},
      {{ end }}
      {{ range $key, $value := .LinkVars }}
        "{{ $key }}": {{ $value }},
      {{ end }}
      "LOG_GROUP": { "Ref": "LogGroup" },
      "PROCESS": "{{ .Name }}"
    },
    "Volumes": [
<<<<<<< HEAD
      {{ range .Volumes }}
        "{{ . }}",
=======
      {{ range .MountableVolumes }}
        {{ if eq .Host "/var/run/docker.sock" }}
          "{{.Host}}:{{.Container}}",
        {{ else }}
          { "Fn::Join": [ "", [ "/volumes/", { "Ref": "AWS::StackName" }, "/{{$e.Name}}{{.Host}}:{{.Container}}" ] ] },
        {{ end }}
>>>>>>> 66899abc
      {{ end }}
      { "Ref" : "AWS::NoValue" }
    ],
    "Services": [
      { "Ref" : "AWS::NoValue" }
    ],
    "PortMappings": [
<<<<<<< HEAD
      {{ $e := . }}
      {{ range .Ports }}
=======
      {{ range .PortMappings }}
>>>>>>> 66899abc
        { "Fn::Join": [ ":", [
          { "Ref": "{{ upper $e.Name }}Port{{ .Balancer }}Host" },
          "{{ .Container }}"
        ] ] },
      {{ end }}
      { "Ref" : "AWS::NoValue" }
    ],
    "Privileged": "{{ .Privileged }}"
  },
  { "Ref" : "AWS::NoValue" } ]
}
{{ end }}

{{ define "state" }}
  "Settings": {
    "Type": "AWS::S3::Bucket",
    "DeletionPolicy": "Retain",
    "Properties": {
      "AccessControl": "Private",
      "Tags": [
        { "Key": "system", "Value": "convox" },
        { "Key": "app", "Value": { "Ref": "AWS::StackName" } }
      ]
    }
  }
{{ end }}<|MERGE_RESOLUTION|>--- conflicted
+++ resolved
@@ -631,17 +631,12 @@
       "PROCESS": "{{ .Name }}"
     },
     "Volumes": [
-<<<<<<< HEAD
       {{ range .Volumes }}
-        "{{ . }}",
-=======
-      {{ range .MountableVolumes }}
         {{ if eq .Host "/var/run/docker.sock" }}
           "{{.Host}}:{{.Container}}",
         {{ else }}
           { "Fn::Join": [ "", [ "/volumes/", { "Ref": "AWS::StackName" }, "/{{$e.Name}}{{.Host}}:{{.Container}}" ] ] },
         {{ end }}
->>>>>>> 66899abc
       {{ end }}
       { "Ref" : "AWS::NoValue" }
     ],
@@ -649,12 +644,8 @@
       { "Ref" : "AWS::NoValue" }
     ],
     "PortMappings": [
-<<<<<<< HEAD
       {{ $e := . }}
       {{ range .Ports }}
-=======
-      {{ range .PortMappings }}
->>>>>>> 66899abc
         { "Fn::Join": [ ":", [
           { "Ref": "{{ upper $e.Name }}Port{{ .Balancer }}Host" },
           "{{ .Container }}"
